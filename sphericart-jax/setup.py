import os
import subprocess
import sys

import pybind11
from setuptools import Extension, setup
from setuptools.command.bdist_egg import bdist_egg
from setuptools.command.build_ext import build_ext


ROOT = os.path.realpath(os.path.dirname(__file__))
SPHERICART_ARCH_NATIVE = os.environ.get("SPHERICART_ARCH_NATIVE", "ON")

<<<<<<< HEAD
#
#
#
#
#


=======
>>>>>>> 91368a79
class cmake_ext(build_ext):
    """Build the native library using cmake"""


    def run(self):
        source_dir = ROOT
        build_dir = os.path.join(ROOT, "build", "cmake-build")
        install_dir = os.path.join(os.path.realpath(self.build_lib), "sphericart/jax")

        os.makedirs(build_dir, exist_ok=True)

        cmake_prefix_path = [pybind11.get_cmake_dir()]

        cmake_options = [
            f"-DCMAKE_INSTALL_PREFIX={install_dir}",
            f"-DPYTHON_EXECUTABLE={sys.executable}",
            f"-DSPHERICART_ARCH_NATIVE={SPHERICART_ARCH_NATIVE}",
            f"-DCMAKE_PREFIX_PATH={';'.join(cmake_prefix_path)}",
        ]

        CUDA_HOME = os.environ.get("CUDA_HOME")
        if CUDA_HOME is not None:
            cmake_options.append(f"-DCUDA_TOOLKIT_ROOT_DIR={CUDA_HOME}")
            cmake_options.append("-DSPHERICART_ENABLE_CUDA=ON")

        if sys.platform.startswith("darwin"):
            cmake_options.append("-DCMAKE_OSX_DEPLOYMENT_TARGET:STRING=11.0")

        # ARCHFLAGS is used by cibuildwheel to pass the requested arch to the
        # compilers
        ARCHFLAGS = os.environ.get("ARCHFLAGS")
        if ARCHFLAGS is not None:
            cmake_options.append(f"-DCMAKE_C_FLAGS={ARCHFLAGS}")
            cmake_options.append(f"-DCMAKE_CXX_FLAGS={ARCHFLAGS}")

        subprocess.run(
            ["cmake", source_dir, *cmake_options],
            cwd=build_dir,
            check=True,
        )

        build_command = [
            "cmake",
            "--build",
            build_dir,
            "--parallel",
            "2",  # only two jobs to avoid OOM, we don't have many files
            "--target",
            "install",
        ]

        subprocess.run(build_command, check=True)


class bdist_egg_disabled(bdist_egg):
    """Disabled version of bdist_egg

    Prevents setup.py install performing setuptools' default easy_install,
    which it should never ever do.
    """

    def run(self):
        sys.exit(
            "Aborting implicit building of eggs. "
            "Use `pip install .` to install from source."
        )


if __name__ == "__main__":
    setup(
        version=open(os.path.join(ROOT, "sphericart", "VERSION")).readline().strip(),
        ext_modules=[
            Extension(name="sphericart_jax", sources=[]),
        ],
        cmdclass={
            "build_ext": cmake_ext,
            "bdist_egg": bdist_egg if "bdist_egg" in sys.argv else bdist_egg_disabled,
        },
        package_data={
            "sphericart-jax": [
                "sphericart/jax/lib/*",
                "sphericart/jax/include/*",
            ]
        },
    )<|MERGE_RESOLUTION|>--- conflicted
+++ resolved
@@ -11,7 +11,6 @@
 ROOT = os.path.realpath(os.path.dirname(__file__))
 SPHERICART_ARCH_NATIVE = os.environ.get("SPHERICART_ARCH_NATIVE", "ON")
 
-<<<<<<< HEAD
 #
 #
 #
@@ -19,11 +18,8 @@
 #
 
 
-=======
->>>>>>> 91368a79
 class cmake_ext(build_ext):
     """Build the native library using cmake"""
-
 
     def run(self):
         source_dir = ROOT
