import numpy as np
import pytest
import jax

jax.config.update("jax_platform_name", "cpu")
import sphericart.jax


@pytest.fixture
def xyz():
    key = jax.random.PRNGKey(0)
    return 6 * jax.random.normal(key, (10, 3))


def test_script(xyz):
    def compute(xyz):
        sph = sphericart.jax.spherical_harmonics(l_max=4, normalized=False, xyz=xyz)
        return sph.sum()

    # jit compile the function
    jcompute = jax.jit(compute)
    out = jcompute(xyz)
    # get gradients for the compiled function
    dout = jax.grad(jcompute)(xyz)


def test_jit(xyz):
    jitted_sph = jax.jit(sphericart.jax.spherical_harmonics, static_argnums=(1,))
    for l_max in [4, 7, 10]:
        for normalized in [True, False]:
            calculator = sphericart.SphericalHarmonics(
                l_max=l_max, normalized=normalized
            )
            sph = jitted_sph(xyz=xyz, l_max=l_max, normalized=normalized)
            sph_ref = calculator.compute(np.asarray(xyz))
            np.testing.assert_allclose(sph, sph_ref)


def test_vmap(xyz):
    vmapped_sph = jax.vmap(sphericart.jax.spherical_harmonics, in_axes=(0, None, None))
    for l_max in [4, 7, 10]:
        for normalized in [True, False]:
            calculator = sphericart.SphericalHarmonics(
                l_max=l_max, normalized=normalized
            )
            sph = vmapped_sph(xyz, l_max, normalized)
            sph_ref = calculator.compute(np.asarray(xyz))
            np.testing.assert_allclose(sph, sph_ref)


def test_jit_jacfwd(xyz):
    transformed_sph = jax.jit(
        jax.jacfwd(sphericart.jax.spherical_harmonics), static_argnums=1
    )
    for l_max in [4, 7, 10]:
        for normalized in [True, False]:
            sph = transformed_sph(xyz, l_max, normalized)


<<<<<<< HEAD
def test_vmap_grad(xyz):
    def single_scalar_output(x, l_max, normalized):        
        return jax.numpy.sum(sphericart.jax.spherical_harmonics(x, l_max, normalized))
    single_grad = jax.grad(single_scalar_output)
    sh_grad = jax.vmap(single_grad, in_axes=(0, None, None), out_axes=0)
=======
def test_hessian_jit(xyz):
    transformed_sph = jax.hessian(
        jax.jit(sphericart.jax.spherical_harmonics, static_argnums=1)
    )
>>>>>>> c0b0ebcf
    for l_max in [4, 7, 10]:
        for normalized in [True, False]:
            _ = sh_grad(xyz, l_max, normalized)


def test_vmap_hessian(xyz):
    def single_scalar_output(x, l_max, normalized):        
        return jax.numpy.sum(sphericart.jax.spherical_harmonics(x, l_max, normalized))
    single_hessian = jax.hessian(single_scalar_output)
    sh_hessian = jax.vmap(single_hessian, in_axes=(0, None, None), out_axes=0)
    for l_max in [4, 7, 10]:
        for normalized in [True, False]:
            _ = sh_hessian(xyz, l_max, normalized)<|MERGE_RESOLUTION|>--- conflicted
+++ resolved
@@ -57,18 +57,20 @@
             sph = transformed_sph(xyz, l_max, normalized)
 
 
-<<<<<<< HEAD
+def test_hessian_jit(xyz):
+    transformed_sph = jax.hessian(
+        jax.jit(sphericart.jax.spherical_harmonics, static_argnums=1)
+    )
+    for l_max in [4, 7, 10]:
+        for normalized in [True, False]:
+            sph = transformed_sph(xyz, l_max, normalized)
+            
+            
 def test_vmap_grad(xyz):
     def single_scalar_output(x, l_max, normalized):        
         return jax.numpy.sum(sphericart.jax.spherical_harmonics(x, l_max, normalized))
     single_grad = jax.grad(single_scalar_output)
     sh_grad = jax.vmap(single_grad, in_axes=(0, None, None), out_axes=0)
-=======
-def test_hessian_jit(xyz):
-    transformed_sph = jax.hessian(
-        jax.jit(sphericart.jax.spherical_harmonics, static_argnums=1)
-    )
->>>>>>> c0b0ebcf
     for l_max in [4, 7, 10]:
         for normalized in [True, False]:
             _ = sh_grad(xyz, l_max, normalized)
