--- conflicted
+++ resolved
@@ -27,19 +27,17 @@
 @pytest.mark.parametrize("normalized", [True, False])
 @pytest.mark.parametrize("l_max", [4, 7, 10])
 def test_jit(xyz, l_max, normalized):
-<<<<<<< HEAD
-    function = sphericart.jax.spherical_harmonics if normalized else sphericart.jax.solid_harmonics
+    function = (
+        sphericart.jax.spherical_harmonics
+        if normalized
+        else sphericart.jax.solid_harmonics
+    )
     jitted_sph = jax.jit(function, static_argnums=(1,))
     if normalized:
         calculator = sphericart.SphericalHarmonics(l_max=l_max)
     else:
         calculator = sphericart.SolidHarmonics(l_max=l_max)
     sph = jitted_sph(xyz=xyz, l_max=l_max)
-=======
-    jitted_sph = jax.jit(sphericart.jax.spherical_harmonics, static_argnums=(1, 2))
-    calculator = sphericart.SphericalHarmonics(l_max=l_max, normalized=normalized)
-    sph = jitted_sph(xyz=xyz, l_max=l_max, normalized=normalized)
->>>>>>> 6b51e539
     sph_ref = calculator.compute(np.asarray(xyz))
     np.testing.assert_allclose(sph, sph_ref, rtol=2e-5, atol=1e-6)
 
@@ -47,19 +45,17 @@
 @pytest.mark.parametrize("normalized", [True, False])
 @pytest.mark.parametrize("l_max", [4, 7, 10])
 def test_vmap(xyz, l_max, normalized):
-<<<<<<< HEAD
-    function = sphericart.jax.spherical_harmonics if normalized else sphericart.jax.solid_harmonics
+    function = (
+        sphericart.jax.spherical_harmonics
+        if normalized
+        else sphericart.jax.solid_harmonics
+    )
     vmapped_sph = jax.vmap(function, in_axes=(0, None))
     if normalized:
         calculator = sphericart.SphericalHarmonics(l_max=l_max)
     else:
         calculator = sphericart.SolidHarmonics(l_max=l_max)
     sph = vmapped_sph(xyz, l_max)
-=======
-    vmapped_sph = jax.vmap(sphericart.jax.spherical_harmonics, in_axes=(0, None, None))
-    calculator = sphericart.SphericalHarmonics(l_max=l_max, normalized=normalized)
-    sph = vmapped_sph(xyz, l_max, normalized)
->>>>>>> 6b51e539
     sph_ref = calculator.compute(np.asarray(xyz))
     np.testing.assert_allclose(sph, sph_ref, rtol=2e-5, atol=1e-6)
 
@@ -67,27 +63,36 @@
 @pytest.mark.parametrize("normalized", [True, False])
 @pytest.mark.parametrize("l_max", [4, 7, 10])
 def test_jit_jacfwd(xyz, l_max, normalized):
-    function = sphericart.jax.spherical_harmonics if normalized else sphericart.jax.solid_harmonics
-    transformed_sph = jax.jit(
-        jax.jacfwd(function), static_argnums=(1,)
+    function = (
+        sphericart.jax.spherical_harmonics
+        if normalized
+        else sphericart.jax.solid_harmonics
     )
+    transformed_sph = jax.jit(jax.jacfwd(function), static_argnums=(1,))
     transformed_sph(xyz, l_max)
 
 
 @pytest.mark.parametrize("normalized", [True, False])
 @pytest.mark.parametrize("l_max", [4, 7, 10])
 def test_hessian_jit(xyz, l_max, normalized):
-    function = sphericart.jax.spherical_harmonics if normalized else sphericart.jax.solid_harmonics
-    transformed_sph = jax.hessian(
-        jax.jit(function, static_argnums=(1,))
+    function = (
+        sphericart.jax.spherical_harmonics
+        if normalized
+        else sphericart.jax.solid_harmonics
     )
+    transformed_sph = jax.hessian(jax.jit(function, static_argnums=(1,)))
     transformed_sph(xyz, l_max)
 
 
 @pytest.mark.parametrize("normalized", [True, False])
 @pytest.mark.parametrize("l_max", [4, 7, 10])
 def test_vmap_grad(xyz, l_max, normalized):
-    function = sphericart.jax.spherical_harmonics if normalized else sphericart.jax.solid_harmonics
+    function = (
+        sphericart.jax.spherical_harmonics
+        if normalized
+        else sphericart.jax.solid_harmonics
+    )
+
     def single_scalar_output(x, l_max):
         return jnp.sum(function(x, l_max))
 
@@ -99,7 +104,12 @@
 @pytest.mark.parametrize("normalized", [True, False])
 @pytest.mark.parametrize("l_max", [4, 7, 10])
 def test_vmap_hessian(xyz, l_max, normalized):
-    function = sphericart.jax.spherical_harmonics if normalized else sphericart.jax.solid_harmonics
+    function = (
+        sphericart.jax.spherical_harmonics
+        if normalized
+        else sphericart.jax.solid_harmonics
+    )
+
     def single_scalar_output(x, l_max):
         return jnp.sum(function(x, l_max))
 
