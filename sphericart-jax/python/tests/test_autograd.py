import jax
import jax.numpy as jnp
import jax.test_util as jtu
<<<<<<< HEAD
=======
import pytest

>>>>>>> 6b51e539
import sphericart.jax


@pytest.mark.parametrize("normalized", [True, False])
def test_autograd(normalized):
    # here, 32-bit numerical gradients are very noisy, so we use 64-bit
    jax.config.update("jax_enable_x64", True)

    key = jax.random.PRNGKey(0)
    xyz = 6 * jax.random.normal(key, (100, 3))

    function = sphericart.jax.spherical_harmonics if normalized else sphericart.jax.solid_harmonics
    def compute(xyz):
        sph = function(xyz, 4)
        return jnp.sum(sph)

    jtu.check_grads(compute, (xyz,), modes=["fwd", "bwd"], order=1)

    # reset to 32-bit so this doesn't carry over to other tests
    jax.config.update("jax_enable_x64", False)


@pytest.mark.parametrize("normalized", [True, False])
def test_autograd_second_derivatives(normalized):
    # here, 32-bit numerical gradients are very noisy, so we use 64-bit
    jax.config.update("jax_enable_x64", True)

    key = jax.random.PRNGKey(0)
    xyz = 6 * jax.random.normal(key, (100, 3))

    function = sphericart.jax.spherical_harmonics if normalized else sphericart.jax.solid_harmonics
    def compute(xyz):
        sph = function(xyz, 4)
        return jnp.sum(sph)

    jtu.check_grads(compute, (xyz,), modes=["fwd", "bwd"], order=2)

    # reset to 32-bit so this doesn't carry over to other tests
    jax.config.update("jax_enable_x64", False)<|MERGE_RESOLUTION|>--- conflicted
+++ resolved
@@ -1,11 +1,8 @@
 import jax
 import jax.numpy as jnp
 import jax.test_util as jtu
-<<<<<<< HEAD
-=======
 import pytest
 
->>>>>>> 6b51e539
 import sphericart.jax
 
 
@@ -17,7 +14,12 @@
     key = jax.random.PRNGKey(0)
     xyz = 6 * jax.random.normal(key, (100, 3))
 
-    function = sphericart.jax.spherical_harmonics if normalized else sphericart.jax.solid_harmonics
+    function = (
+        sphericart.jax.spherical_harmonics
+        if normalized
+        else sphericart.jax.solid_harmonics
+    )
+
     def compute(xyz):
         sph = function(xyz, 4)
         return jnp.sum(sph)
@@ -36,7 +38,12 @@
     key = jax.random.PRNGKey(0)
     xyz = 6 * jax.random.normal(key, (100, 3))
 
-    function = sphericart.jax.spherical_harmonics if normalized else sphericart.jax.solid_harmonics
+    function = (
+        sphericart.jax.spherical_harmonics
+        if normalized
+        else sphericart.jax.solid_harmonics
+    )
+
     def compute(xyz):
         sph = function(xyz, 4)
         return jnp.sum(sph)
