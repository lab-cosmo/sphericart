--- conflicted
+++ resolved
@@ -109,13 +109,8 @@
     else:
         raise NotImplementedError(f"Unsupported dtype {dtype}")
 
-<<<<<<< HEAD
     descriptor = build_sph_descriptor(n_samples, l_max_c)
-    
-=======
-    descriptor = build_sph_descriptor(n_samples, l_max_c, normalized_c)
 
->>>>>>> 6b51e539
     return custom_call(
         op_name,
         # Output types
