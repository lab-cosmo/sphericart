--- conflicted
+++ resolved
@@ -75,13 +75,9 @@
 
 def dsph_p_batch(arg_values, batch_axes, *, l_max_c):
     res = dsph(*arg_values)
-<<<<<<< HEAD
     return res, (batch_axes[0], batch_axes[0])
-=======
-    return res, batch_axes[0]
+  
 
-
->>>>>>> c0b0ebcf
 jax.interpreters.batching.primitive_batchers[_dsph_p] = dsph_p_batch
 
 
