--- conflicted
+++ resolved
@@ -1,10 +1,6 @@
 import jax
 from .lib import sphericart_jax_cpu
-<<<<<<< HEAD
-from .spherical_harmonics import spherical_harmonics, solid_harmonics
-=======
-from .spherical_harmonics import spherical_harmonics  # noqa: F401
->>>>>>> 6b51e539
+from .spherical_harmonics import spherical_harmonics, solid_harmonics  # noqa: F401
 
 
 # register the operations to xla
