--- conflicted
+++ resolved
@@ -137,21 +137,8 @@
      * @param cuda_stream Pointer to a cudaStream_t or nullptr. If this is
      * nullptr, the kernel launch will be performed on the default stream.
      */
-<<<<<<< HEAD
-
-    void compute(
-        T* xyz,
-        size_t nsamples,
-        bool compute_with_gradients,
-        bool compute_with_hessian,
-        T* sph,
-        T* dsph = nullptr,
-        T* ddsph = nullptr,
-        void* cuda_stream = nullptr
-=======
     void compute_with_hessians(
         const T* xyz, const size_t n_samples, T* sph, T* dsph, T* ddsph, void* cuda_stream = nullptr
->>>>>>> 0b19d52a
     );
 
     template <typename U> friend class SolidHarmonics;
@@ -165,8 +152,6 @@
     int device_count = 0;          // number of visible GPU devices
     int64_t CUDA_GRID_DIM_X_ = 8;
     int64_t CUDA_GRID_DIM_Y_ = 8;
-<<<<<<< HEAD
-=======
     bool cached_compute_with_gradients = false;
     bool cached_compute_with_hessian = false;
     int64_t _current_shared_mem_allocation = 0;
@@ -181,7 +166,6 @@
         T* ddsph,
         void* cuda_stream
     );
->>>>>>> 0b19d52a
     /* @endcond */
 };
 
