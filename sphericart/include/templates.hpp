--- conflicted
+++ resolved
@@ -89,19 +89,13 @@
     }
 }
 
-<<<<<<< HEAD
 template <typename T, bool DO_DERIVATIVES, bool DO_SECOND_DERIVATIVES, bool NORMALIZED, int HARDCODED_LMAX>
 inline void hardcoded_sph_sample(
     const T *xyz_i, 
     T *sph_i, 
     [[maybe_unused]] T *dsph_i,
     [[maybe_unused]] T *ddsph_i,
-    [[maybe_unused]] int l_max_dummy=0,  // dummy variables to have a uniform interface
-=======
-template <typename T, bool DO_DERIVATIVES, bool NORMALIZED, int HARDCODED_LMAX>
-inline void hardcoded_sph_sample(const T *xyz_i, T *sph_i, [[maybe_unused]] T *dsph_i, 
     [[maybe_unused]] int l_max_dummy=0,  // dummy variables to have a uniform interface with generic_sph_ functions
->>>>>>> ec049031
     [[maybe_unused]] int size_y=1,
     [[maybe_unused]] const T *py_dummy=nullptr,
     [[maybe_unused]] const T *qy_dummy=nullptr,
@@ -233,7 +227,6 @@
     T *sph_i,
     [[maybe_unused]] T *dxsph_i,
     [[maybe_unused]] T *dysph_i,
-<<<<<<< HEAD
     [[maybe_unused]] T *dzsph_i,
 
     [[maybe_unused]] T *dxdxsph_i,
@@ -246,11 +239,6 @@
     [[maybe_unused]] T *dzdysph_i,
     [[maybe_unused]] T *dzdzsph_i
 ) {
-    // working space for the recursive evaluation of Qlm and Q(l-1)m
-=======
-    [[maybe_unused]] T *dzsph_i
-)
-{
     /* 
     This is the main low-level code to compute sph and dsph for an arbitrary l. 
     The code is a bit hard to follow because of (too?) many micro-optimizations. 
@@ -290,7 +278,7 @@
     // working space for the recursive evaluation of Qlm and Q(l-1)m. 
     // qlm_[0,1,2] correspond to the current Qlm, Ql(m+1) and Ql(m+2), and the 
     // ql1m_[0,1,2] hold the same but for l-1
->>>>>>> ec049031
+    
     [[maybe_unused]] T qlm_2, qlm_1, qlm_0;
     [[maybe_unused]] T ql1m_2, ql1m_1, ql1m_0;
 
