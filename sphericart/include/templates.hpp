--- conflicted
+++ resolved
@@ -257,11 +257,6 @@
     [[maybe_unused]] T *dzdysph_i,
     [[maybe_unused]] T *dzdzsph_i
 ) {
-<<<<<<< HEAD
-    static_assert(!(DO_SECOND_DERIVATIVES && !DO_DERIVATIVES), "Cannot calculate second derivatives without first derivatives");
-
-    // working space for the recursive evaluation of Qlm, Q(l-1)m, Q(l-2)m
-=======
     /* 
     This is the main low-level code to compute sph and dsph for an arbitrary l. 
     The code is a bit hard to follow because of (too?) many micro-optimizations. 
@@ -301,8 +296,11 @@
     // working space for the recursive evaluation of Qlm and Q(l-1)m. 
     // qlm_[0,1,2] correspond to the current Qlm, Ql(m+1) and Ql(m+2), and the 
     // ql1m_[0,1,2] hold the same but for l-1
+    // and ql2m_[0,1,2] the same but for l-2
     
->>>>>>> dcd4a48a
+    static_assert(!(DO_SECOND_DERIVATIVES && !DO_DERIVATIVES), "Cannot calculate second derivatives without first derivatives");
+
+    // working space for the recursive evaluation of Qlm, Q(l-1)m, Q(l-2)m
     [[maybe_unused]] T qlm_2, qlm_1, qlm_0;
     [[maybe_unused]] T ql1m_2, ql1m_1, ql1m_0;
     [[maybe_unused]] T ql2m_2, ql2m_1, ql2m_0;
@@ -540,13 +538,6 @@
     T *s,
     T *twomz
 ) {
-<<<<<<< HEAD
-    static_assert(!(DO_SECOND_DERIVATIVES && HARDCODED_LMAX > 1), "Hardcoded second derivatives are not implemented for l>1.");
-
-    [[maybe_unused]] T ir = 0.0;
-
-    // pointers for first derivatives
-=======
     /*
     This is a low-level function that combines all the pieces to evaluate the sph for a single sample.
     It calls both the hardcoded macros and the generic l-channel calculator, as well as the sine and cosine
@@ -556,9 +547,10 @@
 
     The parameters correspond to those described in generic_sph_l_channel.
     */
+    static_assert(!(DO_SECOND_DERIVATIVES && HARDCODED_LMAX > 1), "Hardcoded second derivatives are not implemented for l>1.");
 
     [[maybe_unused]] T ir = 0.0;  // storage for computing 1/r, which is reused when NORMALIZED=true
->>>>>>> dcd4a48a
+
     [[maybe_unused]] T* dxsph_i = nullptr;
     [[maybe_unused]] T* dysph_i = nullptr;
     [[maybe_unused]] T* dzsph_i = nullptr;
