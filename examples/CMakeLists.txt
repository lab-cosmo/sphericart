--- conflicted
+++ resolved
@@ -17,14 +17,11 @@
 
 add_executable(example_c c/example.c)
 target_link_libraries(example_c sphericart)
-<<<<<<< HEAD
 add_test(
     NAME example_c
     COMMAND example_c
     WORKING_DIRECTORY ${CMAKE_CURRENT_BINARY_DIR}
 )
-=======
-add_test(NAME example_c COMMAND ./example_c)
 
 if (CMAKE_CUDA_COMPILER AND SPHERICART_ENABLE_CUDA)
     if(SPHERICART_ARCH_NATIVE)
@@ -34,5 +31,4 @@
     add_executable(example_cuda cuda/example.cu)
     target_link_libraries(example_cuda sphericart)
     add_test(NAME example_cuda COMMAND ./example_cuda)
-endif()
->>>>>>> 63141b45
+endif()