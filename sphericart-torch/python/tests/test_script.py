--- conflicted
+++ resolved
@@ -12,13 +12,6 @@
     `torch.nn.Module`"""
 
     def __init__(self, l_max, normalized=False):
-<<<<<<< HEAD
-        if normalized:
-            self._sph = sphericart.torch.SphericalHarmonics(l_max)
-        else:
-            self._sph = sphericart.torch.SolidHarmonics(l_max)
-=======
->>>>>>> 36c073fd
         super().__init__()
         if normalized:
             self._sph = sphericart.torch.SphericalHarmonics(l_max)
