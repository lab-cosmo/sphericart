<<<<<<< HEAD
#include <c10/cuda/CUDAGuard.h>
#include <c10/cuda/CUDAStream.h>

#include "sphericart.hpp"

=======
>>>>>>> bf3439ad
#include "sphericart/autograd.hpp"

#include "sphericart.hpp"
#include "sphericart/cuda.hpp"
#include "sphericart/torch.hpp"

using namespace sphericart_torch;

std::vector<torch::Tensor>
SphericalHarmonics::compute_raw_cpu(torch::Tensor xyz, bool do_gradients,
                                    bool do_hessians) {
    if (!xyz.is_contiguous()) {
        throw std::runtime_error("this code only runs with contiguous tensors");
    }

    if (!xyz.device().is_cpu()) {
        throw std::runtime_error(
            "internal error: called CPU version on non-CPU tensor");
    }

    if (do_hessians && !do_gradients) {
        throw std::runtime_error(
            "internal error: cannot request hessians without gradients");
    }

    auto n_samples = xyz.sizes()[0];
    auto options =
        torch::TensorOptions().device(xyz.device()).dtype(xyz.dtype());

    auto sph_length = n_samples * (l_max_ + 1) * (l_max_ + 1);
    auto dsph_length = n_samples * 3 * (l_max_ + 1) * (l_max_ + 1);
    auto ddsph_length = n_samples * 9 * (l_max_ + 1) * (l_max_ + 1);
    auto sph = torch::empty({n_samples, (l_max_ + 1) * (l_max_ + 1)}, options);

    if (xyz.dtype() == c10::kDouble) {
        if (do_hessians) {
            auto dsph = torch::empty(
                {n_samples, 3, (l_max_ + 1) * (l_max_ + 1)}, options);
            auto ddsph = torch::empty(
                {n_samples, 3, 3, (l_max_ + 1) * (l_max_ + 1)}, options);
            calculator_double_.compute_array_with_hessians(
                xyz.data_ptr<double>(), n_samples * 3, sph.data_ptr<double>(),
                sph_length, dsph.data_ptr<double>(), dsph_length,
                ddsph.data_ptr<double>(), ddsph_length);
            return {sph, dsph, ddsph};
        } else if (do_gradients) {
            auto dsph = torch::empty(
                {n_samples, 3, (l_max_ + 1) * (l_max_ + 1)}, options);
            calculator_double_.compute_array_with_gradients(
                xyz.data_ptr<double>(), n_samples * 3, sph.data_ptr<double>(),
                sph_length, dsph.data_ptr<double>(), dsph_length);
            return {sph, dsph, torch::Tensor()};
        } else {
            calculator_double_.compute_array(
                xyz.data_ptr<double>(), n_samples * 3, sph.data_ptr<double>(),
                sph_length);
            return {sph, torch::Tensor(), torch::Tensor()};
        }
    } else if (xyz.dtype() == c10::kFloat) {
        if (do_hessians) {
            auto dsph = torch::empty(
                {n_samples, 3, (l_max_ + 1) * (l_max_ + 1)}, options);
            auto ddsph = torch::empty(
                {n_samples, 3, 3, (l_max_ + 1) * (l_max_ + 1)}, options);
            calculator_float_.compute_array_with_hessians(
                xyz.data_ptr<float>(), n_samples * 3, sph.data_ptr<float>(),
                sph_length, dsph.data_ptr<float>(), dsph_length,
                ddsph.data_ptr<float>(), ddsph_length);
            return {sph, dsph, ddsph};
        } else if (do_gradients) {
            auto dsph = torch::empty(
                {n_samples, 3, (l_max_ + 1) * (l_max_ + 1)}, options);
            calculator_float_.compute_array_with_gradients(
                xyz.data_ptr<float>(), n_samples * 3, sph.data_ptr<float>(),
                sph_length, dsph.data_ptr<float>(), dsph_length);
            return {sph, dsph, torch::Tensor()};
        } else {
            calculator_float_.compute_array(xyz.data_ptr<float>(),
                                            n_samples * 3,
                                            sph.data_ptr<float>(), sph_length);
            return {sph, torch::Tensor(), torch::Tensor()};
        }
    } else {
        throw std::runtime_error(
            "this code only runs on float64 and float32 arrays");
    }
}

static torch::Tensor backward_cpu(torch::Tensor xyz, torch::Tensor dsph,
                                  torch::Tensor sph_grad) {
    auto xyz_grad = torch::empty_like(xyz);

    if (!sph_grad.device().is_cpu() || !xyz.device().is_cpu() ||
        !dsph.device().is_cpu()) {
        throw std::runtime_error(
            "internal error: called CPU version on non-CPU tensor");
    }

    // we need contiguous data to take pointers below
    sph_grad = sph_grad.contiguous();

    if (!xyz_grad.is_contiguous() || !dsph.is_contiguous()) {
        // we created these, they should always be contiguous
        throw std::runtime_error(
            "internal error: xyz_grad or dsph are not contiguous");
    }

    auto n_samples = xyz.sizes()[0];
    auto n_sph = sph_grad.sizes()[1];
    if (xyz.dtype() == c10::kDouble) {
        auto xyz_grad_p = xyz_grad.data_ptr<double>();
        auto sph_grad_p = sph_grad.data_ptr<double>();
        auto dsph_p = dsph.data_ptr<double>();

#pragma omp parallel for
        for (size_t i_sample = 0; i_sample < n_samples; i_sample++) {
            for (size_t spatial = 0; spatial < 3; spatial++) {
                double accumulated_value = 0.0;
                for (int i_sph = 0; i_sph < n_sph; i_sph++) {
                    accumulated_value +=
                        sph_grad_p[n_sph * i_sample + i_sph] *
                        dsph_p[n_sph * 3 * i_sample + n_sph * spatial + i_sph];
                }
                xyz_grad_p[3 * i_sample + spatial] = accumulated_value;
            }
        }
    } else if (xyz.dtype() == c10::kFloat) {
        auto xyz_grad_p = xyz_grad.data_ptr<float>();
        auto sph_grad_p = sph_grad.data_ptr<float>();
        auto dsph_p = dsph.data_ptr<float>();

#pragma omp parallel for
        for (size_t i_sample = 0; i_sample < n_samples; i_sample++) {
            for (size_t spatial = 0; spatial < 3; spatial++) {
                float accumulated_value = 0.0f;
                for (int i_sph = 0; i_sph < n_sph; i_sph++) {
                    accumulated_value +=
                        sph_grad_p[n_sph * i_sample + i_sph] *
                        dsph_p[n_sph * 3 * i_sample + n_sph * spatial + i_sph];
                }
                xyz_grad_p[3 * i_sample + spatial] = accumulated_value;
            }
        }
    } else {
        throw std::runtime_error(
            "this code only runs on float64 and float32 arrays");
    }

    return xyz_grad;
}

/* ===========================================================================*/

bool CudaSharedMemorySettings::update_if_required(
    torch::ScalarType scalar_type, int64_t l_max, int64_t GRID_DIM_X,
    int64_t GRID_DIM_Y, bool gradients, bool hessian) {
    auto scalar_size = torch::elementSize(scalar_type);
    if (this->l_max_ >= l_max && this->grid_dim_x_ >= GRID_DIM_X &&
        this->grid_dim_y_ >= GRID_DIM_Y && this->scalar_size_ >= scalar_size &&
        (this->requires_grad_ || !gradients) &&
        (this->requires_hessian_ || !hessian)) {
        // no need to adjust shared memory
        return true;
    }

    bool result = adjust_cuda_shared_memory(scalar_type, l_max, GRID_DIM_X,
                                            GRID_DIM_Y, gradients, hessian);

    if (result) {
        this->l_max_ = l_max;
        this->grid_dim_x_ = GRID_DIM_X;
        this->grid_dim_y_ = GRID_DIM_Y;
        this->requires_grad_ = gradients;
        this->requires_hessian_ = hessian;
        this->scalar_size_ = scalar_size;
    }
    return result;
}

/* ===========================================================================*/

torch::autograd::variable_list SphericalHarmonicsAutograd::forward(
    torch::autograd::AutogradContext *ctx, SphericalHarmonics &calculator,
    torch::Tensor xyz, bool do_gradients, bool do_hessians) {
    if (xyz.sizes().size() != 2) {
        throw std::runtime_error("xyz tensor must be a 2D array");
    }

    if (xyz.sizes()[1] != 3) {
        throw std::runtime_error("xyz tensor must be an `n_samples x 3` array");
    }

    auto sph = torch::Tensor();
    auto dsph = torch::Tensor();
    auto ddsph = torch::Tensor();

    if (xyz.device().is_cpu()) {
        auto results = calculator.compute_raw_cpu(
            xyz, do_gradients || xyz.requires_grad(),
            do_hessians || (xyz.requires_grad() &&
                            calculator.backward_second_derivatives_));
        sph = results[0];
        dsph = results[1];
        ddsph = results[2];
    } else if (xyz.device().is_cuda()) {
<<<<<<< HEAD
        c10::cuda::CUDAGuard deviceGuard{xyz.device()};
        cudaStream_t stream = c10::cuda::getCurrentCUDAStream();

        // re-do the shared memory update in case `requires_grad` changed        
=======
        // re-do the shared memory update in case `requires_grad` changed
>>>>>>> bf3439ad
        const std::lock_guard<std::mutex> guard(calculator.cuda_shmem_mutex_);

        bool shm_result = calculator.cuda_shmem_.update_if_required(
            xyz.scalar_type(), calculator.l_max_, calculator.CUDA_GRID_DIM_X_,
            calculator.CUDA_GRID_DIM_Y_, xyz.requires_grad() || do_gradients,
            do_hessians || (xyz.requires_grad() &&
                            calculator.backward_second_derivatives_));

        if (!shm_result) {
            printf(
                "Warning: Failed to update shared memory specification with");
            printf("element_size = %ld, GRID_DIM_X = %ld, GRID_DIM_Y = %ld, "
                   "xyz.requires_grad() || do_gradients = %s, "
                   "xyz.requires_grad() || "
                   "do_hessians = %s\n",
                   torch::elementSize(xyz.scalar_type()),
                   calculator.CUDA_GRID_DIM_X_, calculator.CUDA_GRID_DIM_Y_,
                   xyz.requires_grad() || do_gradients ? "true" : "false",
                   do_hessians || (xyz.requires_grad() &&
                                   calculator.backward_second_derivatives_)
                       ? "true"
                       : "false");
            printf("Re-attempting with GRID_DIM_Y = 4\n");

            calculator.CUDA_GRID_DIM_Y_ = 4;
            shm_result = calculator.cuda_shmem_.update_if_required(
                xyz.scalar_type(), calculator.l_max_,
                calculator.CUDA_GRID_DIM_X_, calculator.CUDA_GRID_DIM_Y_,
                xyz.requires_grad() || do_gradients,
                do_hessians || (xyz.requires_grad() &&
                                calculator.backward_second_derivatives_));

            if (!shm_result) {
                throw std::runtime_error(
                    "Insufficient shared memory available to compute "
                    "spherical_harmonics with requested parameters.");
            } else {
                printf("shared memory update OK.\n");
            }
        }

        auto prefactors = torch::Tensor();
        if (xyz.dtype() == c10::kDouble) {
            prefactors = calculator.prefactors_cuda_double_;
        } else if (xyz.dtype() == c10::kFloat) {
            prefactors = calculator.prefactors_cuda_float_;
        } else {
            throw std::runtime_error(
                "this code only runs on float64 and float32 arrays");
        }

        auto results = spherical_harmonics_cuda(
            xyz, prefactors, calculator.l_max_, calculator.normalized_,
            calculator.CUDA_GRID_DIM_X_, calculator.CUDA_GRID_DIM_Y_,
            do_gradients || xyz.requires_grad(),
<<<<<<< HEAD
            do_hessians || (xyz.requires_grad() && calculator.backward_second_derivatives_),
            stream
        );
=======
            do_hessians || (xyz.requires_grad() &&
                            calculator.backward_second_derivatives_));
>>>>>>> bf3439ad
        sph = results[0];
        dsph = results[1];
        ddsph = results[2];
    } else {
        throw std::runtime_error(
            "Spherical harmonics are only implemented for CPU and CUDA");
    }

    if (xyz.requires_grad()) {
        ctx->save_for_backward({xyz, dsph, ddsph});
    }

    if (do_hessians) {
        return {sph, dsph, ddsph};
    } else if (do_gradients) {
        return {sph, dsph};
    } else {
        return {sph};
    }
}

torch::autograd::variable_list SphericalHarmonicsAutograd::backward(
    torch::autograd::AutogradContext *ctx,
    torch::autograd::variable_list grad_outputs) {
    if (grad_outputs.size() > 1) {
        throw std::runtime_error(
            "We can not run a backward pass through the gradients of spherical "
            "harmonics");
    }

    /* get the saved data from the forward pass */
    auto saved_variables = ctx->get_saved_variables();
    // We extract xyz and pass it as a separate variable because we will need
    // gradients with respect to it
    auto xyz = saved_variables[0];
    torch::Tensor xyz_grad = SphericalHarmonicsAutogradBackward::apply(
        grad_outputs[0], xyz, saved_variables);
    return {torch::Tensor(), xyz_grad, torch::Tensor(), torch::Tensor()};
}

torch::Tensor SphericalHarmonicsAutogradBackward::forward(
    torch::autograd::AutogradContext *ctx, torch::Tensor grad_outputs,
    torch::Tensor xyz, std::vector<torch::Tensor> saved_variables) {
    auto dsph = saved_variables[1];
    auto ddsph = saved_variables[2];

    auto xyz_grad = torch::Tensor();
    if (xyz.requires_grad()) {
        if (xyz.device().is_cpu()) {
            xyz_grad = backward_cpu(xyz, dsph, grad_outputs);
        } else if (xyz.device().is_cuda()) {
<<<<<<< HEAD
            c10::cuda::CUDAGuard deviceGuard{xyz.device()};
            cudaStream_t stream = c10::cuda::getCurrentCUDAStream();
            xyz_grad = spherical_harmonics_backward_cuda(xyz, dsph, grad_outputs, stream);
=======
            xyz_grad =
                spherical_harmonics_backward_cuda(xyz, dsph, grad_outputs);
>>>>>>> bf3439ad
        } else {
            throw std::runtime_error(
                "Spherical harmonics are only implemented for CPU and CUDA");
        }
    }

    ctx->save_for_backward({xyz, grad_outputs, dsph, ddsph});

    return xyz_grad;
}

torch::autograd::variable_list SphericalHarmonicsAutogradBackward::backward(
    torch::autograd::AutogradContext *ctx,
    torch::autograd::variable_list grad_2_outputs) {
    auto saved_variables = ctx->get_saved_variables();
    auto xyz = saved_variables[0];
    auto grad_out = saved_variables[1];
    auto dsph = saved_variables[2];
    auto ddsph = saved_variables[3];

    auto grad_2_out = grad_2_outputs[0];

    auto gradgrad_wrt_grad_out = torch::Tensor();
    auto gradgrad_wrt_xyz = torch::Tensor();

    bool double_backward =
        ddsph.defined(); // If the double backward was not requested in
                         // advance, this  tensor will be uninitialized

    if (grad_out.requires_grad()) {
        // gradgrad_wrt_grad_out, unlike gradgrad_wrt_xyz, is needed for mixed
        // second derivatives
        int n_samples = xyz.sizes()[0];
        gradgrad_wrt_grad_out =
            torch::sum(dsph * grad_2_out.reshape({n_samples, 3, 1}), 1);
        // the above does the same as the following (but faster):
        // gradgrad_wrt_grad_out = torch::einsum("sak, sa -> sk", {dsph,
        // grad_2_out});
    }

    if (xyz.requires_grad()) {
        // gradgrad_wrt_xyz is needed to differentiate twice with respect to
        // xyz. However, we only do this if the user requested it when creating
        // the class
        if (double_backward) {
            int n_samples = xyz.size(0);
            int n_sph = grad_out.size(1);
            gradgrad_wrt_xyz = torch::sum(
                grad_2_out.reshape({n_samples, 1, 3}) *
                    torch::sum(
                        grad_out.reshape({n_samples, 1, 1, n_sph}) * ddsph, 3),
                2);
            // the above does the same as the following (but faster):
            // gradgrad_wrt_xyz = torch::einsum("sa, sk, sabk -> sb",
            // {grad_2_out, grad_out, ddsph});
        }
        // if double_backward is false, xyz requires a gradient, but the user
        // did not request second derivatives with respect to xyz (and therefore
        // ddsph is an uninitialized tensor). In this case, we return
        // gradgrad_wrt_xyz as an uninitialized tensor: this will signal to
        // PyTorch that the relevant gradients are zero, so that xyz.grad will
        // not be updated
    }

    return {gradgrad_wrt_grad_out, gradgrad_wrt_xyz, torch::Tensor()};
}<|MERGE_RESOLUTION|>--- conflicted
+++ resolved
@@ -1,11 +1,6 @@
-<<<<<<< HEAD
 #include <c10/cuda/CUDAGuard.h>
 #include <c10/cuda/CUDAStream.h>
 
-#include "sphericart.hpp"
-
-=======
->>>>>>> bf3439ad
 #include "sphericart/autograd.hpp"
 
 #include "sphericart.hpp"
@@ -211,14 +206,11 @@
         dsph = results[1];
         ddsph = results[2];
     } else if (xyz.device().is_cuda()) {
-<<<<<<< HEAD
         c10::cuda::CUDAGuard deviceGuard{xyz.device()};
         cudaStream_t stream = c10::cuda::getCurrentCUDAStream();
 
         // re-do the shared memory update in case `requires_grad` changed        
-=======
-        // re-do the shared memory update in case `requires_grad` changed
->>>>>>> bf3439ad
+
         const std::lock_guard<std::mutex> guard(calculator.cuda_shmem_mutex_);
 
         bool shm_result = calculator.cuda_shmem_.update_if_required(
@@ -274,14 +266,11 @@
             xyz, prefactors, calculator.l_max_, calculator.normalized_,
             calculator.CUDA_GRID_DIM_X_, calculator.CUDA_GRID_DIM_Y_,
             do_gradients || xyz.requires_grad(),
-<<<<<<< HEAD
-            do_hessians || (xyz.requires_grad() && calculator.backward_second_derivatives_),
+            do_hessians || (xyz.requires_grad() &&
+                            calculator.backward_second_derivatives_),
             stream
         );
-=======
-            do_hessians || (xyz.requires_grad() &&
-                            calculator.backward_second_derivatives_));
->>>>>>> bf3439ad
+
         sph = results[0];
         dsph = results[1];
         ddsph = results[2];
@@ -333,14 +322,11 @@
         if (xyz.device().is_cpu()) {
             xyz_grad = backward_cpu(xyz, dsph, grad_outputs);
         } else if (xyz.device().is_cuda()) {
-<<<<<<< HEAD
             c10::cuda::CUDAGuard deviceGuard{xyz.device()};
             cudaStream_t stream = c10::cuda::getCurrentCUDAStream();
-            xyz_grad = spherical_harmonics_backward_cuda(xyz, dsph, grad_outputs, stream);
-=======
+
             xyz_grad =
-                spherical_harmonics_backward_cuda(xyz, dsph, grad_outputs);
->>>>>>> bf3439ad
+                spherical_harmonics_backward_cuda(xyz, dsph, grad_outputs, stream);
         } else {
             throw std::runtime_error(
                 "Spherical harmonics are only implemented for CPU and CUDA");
