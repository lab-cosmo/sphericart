[tox]
# https://github.com/tox-dev/tox/issues/3238
requires = tox==4.14.0

# these are the default environments, i.e. the list of tests running when you
# execute `tox` in the command-line without anything else
envlist =
    lint
    tests
    torch-tests
    examples
    jax-tests

[testenv]
skip_install = True
passenv =
    PIP_EXTRA_INDEX_URL

allowlist_externals =
    bash

pip_install_flags = --no-deps --no-cache --no-build-isolation --check-build-dependencies --force-reinstall
lint_folders = python setup.py sphericart-torch/python sphericart-torch/setup.py sphericart-jax/python sphericart-jax/setup.py
packaging_deps =
    wheel
    setuptools
    cmake

[testenv:tests]
# this environement runs Python tests

deps =
    {[testenv]packaging_deps}

    numpy
    scipy>1.14
    pytest
    metatensor

commands =
    pip install {[testenv]pip_install_flags} .
    pytest python


[testenv:torch-tests]
# this environement runs tests for the torch bindings
deps =
    {[testenv]packaging_deps}

    numpy
    torch
    pytest
    e3nn
    metatensor-torch

changedir = sphericart-torch
passenv=
    PIP_EXTRA_INDEX_URL
commands =
    pip install {[testenv]pip_install_flags} .
    pytest python


[testenv:jax-tests]
# this environement runs tests for the jax bindings
deps =
    {[testenv]packaging_deps}
    pybind11

    numpy
    absl-py # jax uses this package but not installed by jax[cpu]
    pytest
    equinox

allowlist_externals =
    bash

changedir = sphericart-jax
commands =
    # install sphericart for validation of the JAX version
    pip install {[testenv]pip_install_flags} ..

    # Install this one manually. Listing it in the deps list above does not install jaxlib.
    # Note: jax[cuda12] is not available on Windows and MacOS.
    bash -c 'command -v nvcc && python -m pip install -U "jax[cuda12]<0.8" -f https://storage.googleapis.com/jax-releases/jax_cuda_releases.html || python -m pip install -U "jax[cpu]<0.8"'

    pip install {[testenv]pip_install_flags} .
    pytest python


[testenv:examples]
# this environement runs the examples for Python and Pytorch bindings
deps =
    {[testenv]packaging_deps}
    pybind11

    numpy
    torch
    pytest
    metatensor-torch

passenv=
    PIP_EXTRA_INDEX_URL
commands =
    # Install this one manually. Listing it in the deps list above does not install jaxlib.
    # Note: jax[cuda12] is not available on Windows and MacOS.
    bash -c 'command -v nvcc && python -m pip install -U "jax[cuda12]<0.8" -f https://storage.googleapis.com/jax-releases/jax_cuda_releases.html || python -m pip install -U "jax[cpu]<0.8"'

    pip install {[testenv]pip_install_flags} .
    pip install {[testenv]pip_install_flags} ./sphericart-torch
    pip install {[testenv]pip_install_flags} ./sphericart-jax

    python examples/python/example.py
    python examples/pytorch/example.py
    python examples/jax/example.py
    python examples/metatensor/example.py

    python examples/python/spherical.py
    python examples/python/complex.py
    python examples/python/spherical_and_complex.py


[testenv:build-python]
# this environement makes sure one can build sdist and wheels for Python
deps =
    build
    twine

allowlist_externals =
    bash

commands =
    # check building sdist from a checkout and wheel from the sdist
    python -m build .

    twine check dist/*.tar.gz
    twine check dist/*.whl

    # check building wheels from a checkout
    python -m build . --wheel


[testenv:build-torch]
# this environement makes sure one can build sdist and wheels for the torch bindings
deps =
    build
    twine

changedir = sphericart-torch
commands =
    # check building sdist from a checkout and wheel from the sdist
    python -m build .

    twine check dist/*.tar.gz
    twine check dist/*.whl

    # check building wheels from a checkout
    python -m build . --wheel


[testenv:build-jax]
# this environement makes sure one can build sdist and wheels for the torch bindings
deps =
    build
    twine

changedir = sphericart-jax
commands =
    # check building sdist from a checkout and wheel from the sdist
    python -m build .

    twine check dist/*.tar.gz
    twine check dist/*.whl

    # check building wheels from a checkout
    python -m build . --wheel

[testenv:lint]
# this environement lints the Python code with flake8 (code linter), black (code
# formatter), and isort (sorting of imports)
deps =
    clang-format
    ruff
allowlist_externals = bash
commands =
    ruff format --diff {[testenv]lint_folders}
    ruff check {[testenv]lint_folders}
    bash ./scripts/check-format.sh

[testenv:format]
# this environement abuses tox to do actual formatting
#
# Users can run `tox -e format` to run formatting on all files
deps =
    clang-format
    ruff
allowlist_externals = bash
commands =
    ruff format {[testenv]lint_folders}
    ruff check --fix-only {[testenv]lint_folders}
    bash ./scripts/format.sh


[testenv:docs]
# this environement builds the documentation with sphinx
deps =
    {[testenv]packaging_deps}
    pybind11

    -r docs/requirements.txt
    pybind11
    cmake

passenv =
    PIP_EXTRA_INDEX_URL

commands =
<<<<<<< HEAD
    pip install --no-build-isolation .[torch,jax]
=======
    pip install {[testenv]pip_install_flags} .
    pip install {[testenv]pip_install_flags} ./sphericart-jax
    pip install {[testenv]pip_install_flags} ./sphericart-torch

>>>>>>> 336db4e3
    sphinx-build {posargs:-E} -W -b html docs/src docs/build/html

[testenv:docs-tests]
# test examples in the docs
deps =
    pytest

    {[testenv]packaging_deps}

    numpy
    torch

commands =
    pip install {[testenv]pip_install_flags} .
    pip install {[testenv]pip_install_flags} ./sphericart-torch
    pytest --doctest-modules --pyargs sphericart

[flake8]
max_line_length = 88
extend-ignore = E203<|MERGE_RESOLUTION|>--- conflicted
+++ resolved
@@ -215,14 +215,10 @@
     PIP_EXTRA_INDEX_URL
 
 commands =
-<<<<<<< HEAD
-    pip install --no-build-isolation .[torch,jax]
-=======
     pip install {[testenv]pip_install_flags} .
     pip install {[testenv]pip_install_flags} ./sphericart-jax
     pip install {[testenv]pip_install_flags} ./sphericart-torch
 
->>>>>>> 336db4e3
     sphinx-build {posargs:-E} -W -b html docs/src docs/build/html
 
 [testenv:docs-tests]
