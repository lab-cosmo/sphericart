--- conflicted
+++ resolved
@@ -13,14 +13,9 @@
     strategy:
       matrix:
         include:
-<<<<<<< HEAD
           # - os: ubuntu-20.04
-          # - os: macos-11
+          # - os: macos-13
           - os: windows-2019
-=======
-          - os: ubuntu-20.04
-          - os: macos-13
->>>>>>> 63141b45
     steps:
       - uses: actions/checkout@v3
 
@@ -44,7 +39,6 @@
           mkdir build
           cd build
           cmake -DSPHERICART_BUILD_EXAMPLES=ON -DSPHERICART_BUILD_TESTS=ON ..
-<<<<<<< HEAD
           cmake --build . --config Debug
           ls
           ls sphericart
@@ -52,10 +46,6 @@
           ls benchmarks
           ls benchmarks/Debug
           ctest --build-config Debug
-=======
-          cmake --build . --parallel
-          ctest
->>>>>>> 63141b45
 
       - name: run Python tests
         run: tox
