#include <stdio.h>
#include <stdlib.h>
#include <math.h>


void compute_sph_prefactors(unsigned int l_max, double *factors) {
    /*
        Computes the prefactors for the spherical harmonics
        (-1)^|m| sqrt((2l+1)/(2pi) (l-|m|)!/(l+|m}\|)!)
    */

    unsigned int k=0; // quick access index
    for (unsigned int l=0; l<=l_max; ++l) {
        double factor = (2*l+1)/(2*M_PI);
        factors[k] = sqrt(factor);        
        for (int m=1; m<=l; ++m) {
            factor *= 1.0/(l*(l+1)+m*(1-m));
            if (m % 2 == 0) {
                factors[k+m] = sqrt(factor);    
            } else {
                factors[k+m] = - sqrt(factor); 
            }     
        }
        k += l+1;
    }
}


void cartesian_spherical_harmonics_naive(unsigned int n_samples, unsigned int l_max, const double* prefactors, double *xyz, double *sph, double *dsph) {

    double* r_sq = (double*) malloc(sizeof(double)*n_samples);
    for (int i_sample=0; i_sample<n_samples; i_sample++) {
        r_sq[i_sample] = 0.0;
        for (int alpha = 0; alpha < 3; alpha++) {
            r_sq[i_sample] += xyz[i_sample*3+alpha]*xyz[i_sample*3+alpha];
        }
    }

    double* q = (double*) malloc(sizeof(double)*n_samples*(l_max+1)*(l_max+2)/2);
    for (int i_sample=0; i_sample<n_samples; i_sample++) {
        q[i_sample*(l_max+1)*(l_max+2)/2+0+0] = 1.0;
        for (int m = 1; m < l_max+1; m++) {
            q[i_sample*(l_max+1)*(l_max+2)/2+m*(m+1)/2+m] = -(2*m-1)*q[i_sample*(l_max+1)*(l_max+2)/2+(m-1)*m/2+(m-1)];
            q[i_sample*(l_max+1)*(l_max+2)/2+m*(m+1)/2+(m-1)] = (2*m-1)*xyz[i_sample*3+2]*q[i_sample*(l_max+1)*(l_max+2)/2+(m-1)*m/2+(m-1)];
        }
        for (int m = 0; m < l_max-1; m++) {
            for (int l = m+2; l < l_max+1; l++) {
                q[i_sample*(l_max+1)*(l_max+2)/2+l*(l+1)/2+m] = ((2*l-1)*xyz[i_sample*3+2]*q[i_sample*(l_max+1)*(l_max+2)/2+(l-1)*l/2+m]-(l+m-1)*q[i_sample*(l_max+1)*(l_max+2)/2+(l-2)*(l-1)/2+m]*r_sq[i_sample])/(l-m);
            }
        }
    }

    double *c = (double*) malloc(sizeof(double)*n_samples*(l_max+1));
    double *s = (double*) malloc(sizeof(double)*n_samples*(l_max+1));

    for (int i_sample = 0; i_sample < n_samples; i_sample++) {
        c[i_sample*(l_max+1)] = 1.0;
        s[i_sample*(l_max+1)] = 0.0;
        for (int m = 1; m < l_max+1; m++) {
            c[i_sample*(l_max+1)+m] = c[i_sample*(l_max+1)+(m-1)]*xyz[i_sample*3+0]-s[i_sample*(l_max+1)+(m-1)]*xyz[i_sample*3+1];
            s[i_sample*(l_max+1)+m] = c[i_sample*(l_max+1)+(m-1)]*xyz[i_sample*3+1]+s[i_sample*(l_max+1)+(m-1)]*xyz[i_sample*3+0];
        }
    }

    sph[0] = q[0] + c[0] + s[0];

    for (int i_sample=0; i_sample<n_samples; i_sample++) {
        for (int l=0; l<l_max+1; l++) {
            for (int m=-l; m<0; m++) {
                sph[i_sample*(l_max+1)*(l_max+1)+l*l+l+m] = prefactors[(l*l+l)/2+(-m)]*q[i_sample*(l_max+1)*(l_max+2)/2+l*(l+1)/2+(-m)]*s[i_sample*(l_max+1)+(-m)];
            }
            sph[i_sample*(l_max+1)*(l_max+1)+l*l+l+0] = prefactors[(l*l+l)/2+0]*q[i_sample*(l_max+1)*(l_max+2)/2+l*(l+1)/2+0]*M_SQRT1_2;
            for (int m=1; m<l+1; m++) {
                sph[i_sample*(l_max+1)*(l_max+1)+l*l+l+m] = prefactors[(l*l+l)/2+m]*q[i_sample*(l_max+1)*(l_max+2)/2+l*(l+1)/2+m]*c[i_sample*(l_max+1)+m];
            }
        }
    }
    
    if (dsph != NULL) {
        // computes derivatives
    }

    free(q);
    free(c);
    free(s);
}


void cartesian_spherical_harmonics_cache(unsigned int n_samples, unsigned int l_max, const double* prefactors, double *xyz, double *sph, double *dsph) {
    
    double* q = (double*) malloc(sizeof(double)*(l_max+1)*(l_max+2)/2);
    double* c = (double*) malloc(sizeof(double)*(l_max+1));
    double* s = (double*) malloc(sizeof(double)*(l_max+1));

    double* dqdx;
    double* dcdx;
    double* dsdx;
    double* dqdy;
    double* dcdy;
    double* dsdy;
    double* dqdz;

    if (dsph != NULL) {
        dqdx = (double*) malloc(sizeof(double)*(l_max+1)*(l_max+2)/2);
        dqdy = (double*) malloc(sizeof(double)*(l_max+1)*(l_max+2)/2);
        dqdz = (double*) malloc(sizeof(double)*(l_max+1)*(l_max+2)/2);
        dcdx = (double*) malloc(sizeof(double)*(l_max+1));
        dsdx = (double*) malloc(sizeof(double)*(l_max+1));
        dcdy = (double*) malloc(sizeof(double)*(l_max+1));
        dsdy = (double*) malloc(sizeof(double)*(l_max+1));
    } 

    int k; // utility index
    for (int i_sample=0; i_sample<n_samples; i_sample++) {
        double x = xyz[i_sample*3+0];
        double y = xyz[i_sample*3+1];
        double z = xyz[i_sample*3+2];
        double r_sq = x*x+y*y+z*z;
        // pointer to the segment that should store the i_sample sph
        double *sph_i = sph+i_sample*(l_max+1)*(l_max+1); 

        q[0+0] = 1.0;
        k=1;
        for (int m = 1; m < l_max+1; m++) {
            q[k+m] = -(2*m-1)*q[k-1];
            q[k+(m-1)] = -z*q[k+m]; // (2*m-1)*z*q[k-1];
            k += m+1; 
        }

        /* Compute Qlm */
        k = 3; // Base index to traverse the Qlm. Initial index for q[lm] starts at l=2
        for (int l=2; l < l_max+1; ++l) {
            double twolz = (2*l-1)*z;
            double lmrsq = (l-2)*r_sq;
            for (int m=0; m < l-1; ++m) {
                lmrsq += r_sq; // this computes (l-1+m) r_sq
                q[k] = (twolz*q[k-l]-lmrsq*q[k-(2*l-1)])/(l-m);
                ++k; 
            }
            k += 2; // we must skip the 2 that are already precomputed
        }

        // pre-multiplies the Qlm with the prefactors because there's no need to do it twice below   
        /*     
        for (k=0; k<(l_max+1)*(l_max+2)/2; ++k) {
            q[k]*=prefactors[k];
        }
        */
        // Commented. We need an intact q for the derivatives. See workaround below to avoid the double multiplication.

        c[0] = 1.0;
        s[0] = 0.0;
        for (int m = 1; m < l_max+1; m++) {
            c[m] = c[m-1]*x-s[m-1]*y;
            s[m] = c[m-1]*y+s[m-1]*x;
        }

        // We fill the (cartesian) sph by combining Qlm and sine/cosine phi-dependent factors
        k = 0;
        for (int l=0; l<l_max+1; l++) {
            double pq = q[k]*prefactors[k];
            sph_i[l] = pq*M_SQRT1_2;
            for (int m=1; m<l+1; m++) {
                pq = q[k+m]*prefactors[k+m];
                sph_i[l-m] = pq*s[m];
                sph_i[l+m] = pq*c[m];
            }             
            k += l+1;
            sph_i += 2*l+1;
        }

        if (dsph != NULL) {
            double *dsph_i = dsph+i_sample*3*(l_max+1)*(l_max+1); 

            // Derivatives of q
            dqdz[0] = dqdy[0] = dqdx[0] = 0.0;  // l = m = 0
            for (int l = 1; l < l_max+1; l++) {
                dqdx[l*(l+1)/2+l] = 0.0;
                dqdy[l*(l+1)/2+l] = 0.0;
                dqdz[l*(l+1)/2+l] = 0.0;
                dqdx[l*(l+1)/2+l-1] = 0.0;
                dqdy[l*(l+1)/2+l-1] = 0.0;
                for (int m = 0; m < l; m++) {
                    if (m != l-1) {
                        dqdx[l*(l+1)/2+m] = x*q[(l-1)*l/2+m+1];
                        dqdy[l*(l+1)/2+m] = y*q[(l-1)*l/2+m+1];
                    }
                    dqdz[l*(l+1)/2+m] = (l+m)*q[(l-1)*l/2+m];
                }
            }

            // Derivatives of c, s
            dsdx[0] = 0.0;
            dcdx[0] = 0.0;
            dsdy[0] = 0.0;
            dcdy[0] = 0.0;
            for (int m = 1; m < l_max+1; m++) {
                dsdx[m] = m*s[m-1];
                dcdx[m] = m*c[m-1];
                dsdy[m] = m*c[m-1];
                dcdy[m] = -m*s[m-1];
            }

            // Chain rule:
            for (int l=0; l<l_max+1; l++) {
                dsph_i[(l_max+1)*(l_max+1)*0+l*l+l] = prefactors[l*(l+1)/2]*dqdx[l*(l+1)/2]*M_SQRT1_2;
                dsph_i[(l_max+1)*(l_max+1)*1+l*l+l] = prefactors[l*(l+1)/2]*dqdy[l*(l+1)/2]*M_SQRT1_2;
                dsph_i[(l_max+1)*(l_max+1)*2+l*l+l] = prefactors[l*(l+1)/2]*dqdz[l*(l+1)/2]*M_SQRT1_2;
                for (int m=1; m<l+1; m++) {
                    dsph_i[(l_max+1)*(l_max+1)*0+l*l+l-m] = prefactors[l*(l+1)/2+m]*(dqdx[l*(l+1)/2+m]*s[m]+q[l*(l+1)/2+m]*dsdx[m]);
                    dsph_i[(l_max+1)*(l_max+1)*1+l*l+l-m] = prefactors[l*(l+1)/2+m]*(dqdy[l*(l+1)/2+m]*s[m]+q[l*(l+1)/2+m]*dsdy[m]);
                    dsph_i[(l_max+1)*(l_max+1)*2+l*l+l-m] = prefactors[l*(l+1)/2+m]*dqdz[l*(l+1)/2+m]*s[m];
                    dsph_i[(l_max+1)*(l_max+1)*0+l*l+l+m] = prefactors[l*(l+1)/2+m]*(dqdx[l*(l+1)/2+m]*c[m]+q[l*(l+1)/2+m]*dcdx[m]);
                    dsph_i[(l_max+1)*(l_max+1)*1+l*l+l+m] = prefactors[l*(l+1)/2+m]*(dqdy[l*(l+1)/2+m]*c[m]+q[l*(l+1)/2+m]*dcdy[m]);
                    dsph_i[(l_max+1)*(l_max+1)*2+l*l+l+m] = prefactors[l*(l+1)/2+m]*dqdz[l*(l+1)/2+m]*c[m];
                }
            }
        }     
    }

    if (dsph != NULL) {
        free(dqdx);
        free(dcdx);
        free(dsdx);
        free(dqdy);
        free(dcdy);
        free(dsdy);
        free(dqdz);
    }

    free(q);
    free(c);
    free(s);
}


void cartesian_spherical_harmonics_fast(unsigned int n_samples, unsigned int l_max, const double* prefactors, double *xyz, double *sph, double *dsph) {
    
    double* q = (double*) malloc(sizeof(double)*(l_max+1)*(l_max+2)/2);
    double* c = (double*) malloc(sizeof(double)*(l_max+1));
    double* s = (double*) malloc(sizeof(double)*(l_max+1));

    double* dqdx;
    double* dcdx;
    double* dsdx;
    double* dqdy;
    double* dcdy;
    double* dsdy;
    double* dqdz;

    double pq, pdq; // temporary to store prefactor*q and dq

    double *dq;
    int size_y = (l_max+1)*(l_max+1);
    if (dsph != NULL) {
        dq = (double*) malloc(sizeof(double)*3*(l_max+1)*(l_max+2)/2);
        dqdx = (double*) malloc(sizeof(double)*(l_max+1)*(l_max+2)/2);
        dqdy = (double*) malloc(sizeof(double)*(l_max+1)*(l_max+2)/2);
        dqdz = (double*) malloc(sizeof(double)*(l_max+1)*(l_max+2)/2);
        dcdx = (double*) malloc(sizeof(double)*(l_max+1));
        dsdx = (double*) malloc(sizeof(double)*(l_max+1));
        dcdy = (double*) malloc(sizeof(double)*(l_max+1));
        dsdy = (double*) malloc(sizeof(double)*(l_max+1));
    } 

    int k; // utility index
    for (int i_sample=0; i_sample<n_samples; i_sample++) {
        double x = xyz[i_sample*3+0];
        double y = xyz[i_sample*3+1];
        double z = xyz[i_sample*3+2];
        double r_sq = x*x+y*y+z*z;
        // pointer to the segment that should store the i_sample sph
        double *sph_i = sph+i_sample*(l_max+1)*(l_max+1);
        
        q[0+0] = 1.0;
        k=1;
        for (int m = 1; m < l_max+1; m++) {
            q[k+m] = -(2*m-1)*q[k-1];
            q[k+(m-1)] = -z*q[k+m]; // (2*m-1)*z*q[k-1];
            k += m+1; 
        }

        /* Compute Qlm */
        k = 3; // Base index to traverse the Qlm. Initial index for q[lm] starts at l=2
        for (int l=2; l < l_max+1; ++l) {
            double twolz = (2*l-1)*z;
            double lmrsq = (l-2)*r_sq;
            for (int m=0; m < l-1; ++m) {
                lmrsq += r_sq; // this computes (l-1+m) r_sq
                q[k] = (twolz*q[k-l]-lmrsq*q[k-(2*l-1)])/(l-m);
                ++k; 
            }
            k += 2; // we must skip the 2 that are already precomputed
        }

        // pre-multiplies the Qlm with the prefactors because there's no need to do it twice below   
        /*     
        for (k=0; k<(l_max+1)*(l_max+2)/2; ++k) {
            q[k]*=prefactors[k];
        }
        */
        // Commented. We need an intact q for the derivatives. See workaround below to avoid the double multiplication.

        c[0] = 1.0;
        s[0] = 0.0;
        for (int m = 1; m < l_max+1; m++) {
            c[m] = c[m-1]*x-s[m-1]*y;
            s[m] = c[m-1]*y+s[m-1]*x;
        }

        // We fill the (cartesian) sph by combining Qlm and sine/cosine phi-dependent factors
        k = 0;
        for (int l=0; l<l_max+1; l++) {
            pq = q[k]*prefactors[k];
            sph_i[l] = pq*M_SQRT1_2;
            for (int m=1; m<l+1; m++) {
                pq = q[k+m]*prefactors[k+m];
                sph_i[l-m] = pq*s[m];
                sph_i[l+m] = pq*c[m];
            }             
            k += l+1;
            sph_i += 2*l+1;
        }

        if (dsph != NULL) {
            double *dsph_i = dsph+i_sample*3*(l_max+1)*(l_max+1); 

            // Derivatives of q
            
            dqdz[0] = dqdy[0] = dqdx[0] = 0.0;  // l = m = 0
            k=1;
            for (int l = 1; l < l_max+1; l++) {
                dqdx[k+l] = 0.0;
                dqdy[k+l] = 0.0;
                dqdz[k+l] = 0.0;
                dqdx[k+l-1] = 0.0;
                dqdy[k+l-1] = 0.0;
                for (int m = 0; m < l; m++) {
                    if (m != l-1) {
                        dqdx[k+m] = x*q[k-l+m+1];
                        dqdy[k+m] = y*q[k-l+m+1];
                    }
                    dqdz[k+m] = (l+m)*q[k-l+m];
                }
                k+=l+1;
            }

/*            // Derivatives of c, s
            dsdx[0] = 0.0;
            dcdx[0] = 0.0;
            dsdy[0] = 0.0;
            dcdy[0] = 0.0;
            for (int m = 1; m < l_max+1; m++) {
<<<<<<< HEAD
                dsdx[m] = s[m-1];
                dcdx[m] = c[m-1];
                dsdy[m] = c[m-1];
                dcdy[m] = -s[m-1];
            }*/
=======
                dsdx[m] = m*s[m-1];
                dcdx[m] = m*c[m-1];
                dsdy[m] = m*c[m-1];
                dcdy[m] = -m*s[m-1];
            }
>>>>>>> 15272221

            // Chain rule:
            /*
            k=0;
            for (int l=0; l<l_max+1; l++) {
<<<<<<< HEAD
                dsph_i[l] = prefactors[l*(l+1)/2]*dqdx[l*(l+1)/2];
                dsph_i[size_y+l] = prefactors[l*(l+1)/2]*dqdy[l*(l+1)/2];
                dsph_i[size_y*2+l] = prefactors[l*(l+1)/2]*dqdz[l*(l+1)/2];
=======
                dsph_i[(l_max+1)*(l_max+1)*0+l*l+l] = prefactors[l*(l+1)/2]*dqdx[l*(l+1)/2]*M_SQRT1_2;
                dsph_i[(l_max+1)*(l_max+1)*1+l*l+l] = prefactors[l*(l+1)/2]*dqdy[l*(l+1)/2]*M_SQRT1_2;
                dsph_i[(l_max+1)*(l_max+1)*2+l*l+l] = prefactors[l*(l+1)/2]*dqdz[l*(l+1)/2]*M_SQRT1_2;
>>>>>>> 15272221
                for (int m=1; m<l+1; m++) {
                    dsph_i[l-m] = prefactors[l*(l+1)/2+m]*(dqdx[l*(l+1)/2+m]*s[m]+q[l*(l+1)/2+m]*dsdx[m]);
                    dsph_i[size_y+l-m] = prefactors[l*(l+1)/2+m]*(dqdy[l*(l+1)/2+m]*s[m]+q[l*(l+1)/2+m]*dsdy[m]);
                    dsph_i[size_y*2+l-m] = prefactors[l*(l+1)/2+m]*dqdz[l*(l+1)/2+m]*s[m];
                    dsph_i[l+m] = prefactors[l*(l+1)/2+m]*(dqdx[l*(l+1)/2+m]*c[m]+q[l*(l+1)/2+m]*dcdx[m]);
                    dsph_i[size_y+l+m] = prefactors[l*(l+1)/2+m]*(dqdy[l*(l+1)/2+m]*c[m]+q[l*(l+1)/2+m]*dcdy[m]);
                    dsph_i[size_y*2+l+m] = prefactors[l*(l+1)/2+m]*dqdz[l*(l+1)/2+m]*c[m];
                }
                dsph_i += 2*l+1;
            }
            */
            // Chain rule:
            
            k=0;
            for (int l=0; l<l_max+1; l++) {
<<<<<<< HEAD
                dsph_i[l] = prefactors[k]*dqdx[k];
                dsph_i[size_y+l] = prefactors[k]*dqdy[k];
                dsph_i[size_y*2+l] = prefactors[k]*dqdz[k];
=======
                dsph_i[l] = prefactors[k]*dqdx[k]*M_SQRT1_2;
                dsph_i[size_q+l] = prefactors[k]*dqdy[k]*M_SQRT1_2;
                dsph_i[size_q*2+l] = prefactors[k]*dqdz[k]*M_SQRT1_2;
>>>>>>> 15272221
                ++k;
                for (int m=1; m<l+1; m++) {
                    pq=prefactors[k]*q[k];
                    pdq=prefactors[k]*dqdx[k];
                    dsph_i[l-m] = (pdq*s[m]+pq*s[m-1]);
                    dsph_i[l+m] = (pdq*c[m]+pq*c[m-1]);
                    pdq=prefactors[k]*dqdy[k];
                    dsph_i[size_y+l-m] = (pdq*s[m]+pq*c[m-1]);
                    dsph_i[size_y+l+m] = (pdq*c[m]-pq*s[m-1]);
                    dsph_i[size_y*2+l-m] = prefactors[k]*dqdz[k]*s[m];
                    dsph_i[size_y*2+l+m] = prefactors[k]*dqdz[k]*c[m];
                    ++k;
                }
                dsph_i += 2*l+1;  
            }
        }     
    }

    if (dsph != NULL) {
        free(dqdx);
        free(dcdx);
        free(dsdx);
        free(dqdy);
        free(dcdy);
        free(dsdy);
        free(dqdz);
    }

    free(q);
    free(c);
    free(s);
}

void cartesian_spherical_harmonics_parallel(unsigned int n_samples, unsigned int l_max, const double* prefactors, double *xyz, double *sph, double *dsph) {

    #pragma omp parallel
    {

    double* q = (double*) malloc(sizeof(double)*(l_max+1)*(l_max+2)/2);
    double* c = (double*) malloc(sizeof(double)*(l_max+1));
    double* s = (double*) malloc(sizeof(double)*(l_max+1));
    int k; // utility index
        
    #pragma omp for
    for (int i_sample=0; i_sample<n_samples; i_sample++) {
        double x = xyz[i_sample*3+0];
        double y = xyz[i_sample*3+1];
        double z = xyz[i_sample*3+2];
        double r_sq = x*x+y*y+z*z;
        // pointer to the segment that should store the i_sample sph
        double *sph_i = sph+i_sample*(l_max+1)*(l_max+1); 

        q[0+0] = 1.0;
        k = 1;
        for (int m = 1; m < l_max+1; m++) {
            q[k+m] = -(2*m-1)*q[k-1];
            q[k+(m-1)] = -z*q[k+m]; // (2*m-1)*z*q[k-1];
            k += m+1; 
        }

        /* Compute Qlm */
        k = 3; // Base index to traverse the Qlm. Initial index for q[lm] starts at l=2
        for (int l=2; l < l_max+1; ++l) {
            double twolz = (2*l-1)*z;
            double lmrsq = (l-2)*r_sq;
            for (int m=0; m < l-1; ++m) {
                lmrsq += r_sq; // this computes (l-1+m) r_sq
                q[k+m] = (twolz*q[k-l+m]-lmrsq*q[k-(2*l-1)+m])/(l-m);
            }
            k += l+1;
        }

        // pre-multiplies the Qlm with the prefactors because there's no need to do it twice below        
        for (k=0; k<(l_max+1)*(l_max+2)/2; ++k) {
            q[k]*=prefactors[k];
        }

        c[0] = 1.0;
        s[0] = 0.0;
        for (int m = 1; m < l_max+1; m++) {
            c[m] = c[m-1]*x-s[m-1]*y;
            s[m] = c[m-1]*y+s[m-1]*x;
        }

        // We fill the (cartesian) sph by combining Qlm and sine/cosine phi-dependent factors
        k = 0;
        for (int l=0; l<l_max+1; l++) {
            sph_i[l] = q[k+0]*M_SQRT1_2;
            for (int m=1; m<l+1; m++) {
                sph_i[l-m] = q[k+m]*s[m];
                sph_i[l+m] = q[k+m]*c[m];
            }             
            k += l+1;
            sph_i += 2*l+1;
        }

        if (dsph != NULL) {
            // computes derivatives
        }           
    }

    free(q);
    free(c);
    free(s);
    }

}<|MERGE_RESOLUTION|>--- conflicted
+++ resolved
@@ -351,57 +351,36 @@
             dsdy[0] = 0.0;
             dcdy[0] = 0.0;
             for (int m = 1; m < l_max+1; m++) {
-<<<<<<< HEAD
-                dsdx[m] = s[m-1];
-                dcdx[m] = c[m-1];
-                dsdy[m] = c[m-1];
-                dcdy[m] = -s[m-1];
-            }*/
-=======
                 dsdx[m] = m*s[m-1];
                 dcdx[m] = m*c[m-1];
                 dsdy[m] = m*c[m-1];
                 dcdy[m] = -m*s[m-1];
-            }
->>>>>>> 15272221
+            }*/
 
             // Chain rule:
             /*
             k=0;
             for (int l=0; l<l_max+1; l++) {
-<<<<<<< HEAD
-                dsph_i[l] = prefactors[l*(l+1)/2]*dqdx[l*(l+1)/2];
-                dsph_i[size_y+l] = prefactors[l*(l+1)/2]*dqdy[l*(l+1)/2];
-                dsph_i[size_y*2+l] = prefactors[l*(l+1)/2]*dqdz[l*(l+1)/2];
-=======
                 dsph_i[(l_max+1)*(l_max+1)*0+l*l+l] = prefactors[l*(l+1)/2]*dqdx[l*(l+1)/2]*M_SQRT1_2;
                 dsph_i[(l_max+1)*(l_max+1)*1+l*l+l] = prefactors[l*(l+1)/2]*dqdy[l*(l+1)/2]*M_SQRT1_2;
                 dsph_i[(l_max+1)*(l_max+1)*2+l*l+l] = prefactors[l*(l+1)/2]*dqdz[l*(l+1)/2]*M_SQRT1_2;
->>>>>>> 15272221
                 for (int m=1; m<l+1; m++) {
-                    dsph_i[l-m] = prefactors[l*(l+1)/2+m]*(dqdx[l*(l+1)/2+m]*s[m]+q[l*(l+1)/2+m]*dsdx[m]);
-                    dsph_i[size_y+l-m] = prefactors[l*(l+1)/2+m]*(dqdy[l*(l+1)/2+m]*s[m]+q[l*(l+1)/2+m]*dsdy[m]);
-                    dsph_i[size_y*2+l-m] = prefactors[l*(l+1)/2+m]*dqdz[l*(l+1)/2+m]*s[m];
-                    dsph_i[l+m] = prefactors[l*(l+1)/2+m]*(dqdx[l*(l+1)/2+m]*c[m]+q[l*(l+1)/2+m]*dcdx[m]);
-                    dsph_i[size_y+l+m] = prefactors[l*(l+1)/2+m]*(dqdy[l*(l+1)/2+m]*c[m]+q[l*(l+1)/2+m]*dcdy[m]);
-                    dsph_i[size_y*2+l+m] = prefactors[l*(l+1)/2+m]*dqdz[l*(l+1)/2+m]*c[m];
+                    dsph_i[(l_max+1)*(l_max+1)*0+l*l+l-m] = prefactors[l*(l+1)/2+m]*(dqdx[l*(l+1)/2+m]*s[m]+q[l*(l+1)/2+m]*dsdx[m]);
+                    dsph_i[(l_max+1)*(l_max+1)*1+l*l+l-m] = prefactors[l*(l+1)/2+m]*(dqdy[l*(l+1)/2+m]*s[m]+q[l*(l+1)/2+m]*dsdy[m]);
+                    dsph_i[(l_max+1)*(l_max+1)*2+l*l+l-m] = prefactors[l*(l+1)/2+m]*dqdz[l*(l+1)/2+m]*s[m];
+                    dsph_i[(l_max+1)*(l_max+1)*0+l*l+l+m] = prefactors[l*(l+1)/2+m]*(dqdx[l*(l+1)/2+m]*c[m]+q[l*(l+1)/2+m]*dcdx[m]);
+                    dsph_i[(l_max+1)*(l_max+1)*1+l*l+l+m] = prefactors[l*(l+1)/2+m]*(dqdy[l*(l+1)/2+m]*c[m]+q[l*(l+1)/2+m]*dcdy[m]);
+                    dsph_i[(l_max+1)*(l_max+1)*2+l*l+l+m] = prefactors[l*(l+1)/2+m]*dqdz[l*(l+1)/2+m]*c[m];
                 }
-                dsph_i += 2*l+1;
             }
             */
             // Chain rule:
             
             k=0;
             for (int l=0; l<l_max+1; l++) {
-<<<<<<< HEAD
-                dsph_i[l] = prefactors[k]*dqdx[k];
-                dsph_i[size_y+l] = prefactors[k]*dqdy[k];
-                dsph_i[size_y*2+l] = prefactors[k]*dqdz[k];
-=======
                 dsph_i[l] = prefactors[k]*dqdx[k]*M_SQRT1_2;
-                dsph_i[size_q+l] = prefactors[k]*dqdy[k]*M_SQRT1_2;
-                dsph_i[size_q*2+l] = prefactors[k]*dqdz[k]*M_SQRT1_2;
->>>>>>> 15272221
+                dsph_i[size_y+l] = prefactors[k]*dqdy[k]*M_SQRT1_2;
+                dsph_i[size_y*2+l] = prefactors[k]*dqdz[k]*M_SQRT1_2;
                 ++k;
                 for (int m=1; m<l+1; m++) {
                     pq=prefactors[k]*q[k];
@@ -409,10 +388,10 @@
                     dsph_i[l-m] = (pdq*s[m]+pq*s[m-1]);
                     dsph_i[l+m] = (pdq*c[m]+pq*c[m-1]);
                     pdq=prefactors[k]*dqdy[k];
-                    dsph_i[size_y+l-m] = (pdq*s[m]+pq*c[m-1]);
-                    dsph_i[size_y+l+m] = (pdq*c[m]-pq*s[m-1]);
-                    dsph_i[size_y*2+l-m] = prefactors[k]*dqdz[k]*s[m];
-                    dsph_i[size_y*2+l+m] = prefactors[k]*dqdz[k]*c[m];
+                    dsph_i[size_y+l-m] = (pdq*s[m]+pq*m*c[m-1]);
+                    dsph_i[size_y+l+m] = (pdq*c[m]-pq*m*s[m-1]);
+                    dsph_i[size_y*2+l-m] = prefactors[k]*dqdz[k]*m*s[m];
+                    dsph_i[size_y*2+l+m] = prefactors[k]*dqdz[k]*m*c[m];
                     ++k;
                 }
                 dsph_i += 2*l+1;  
