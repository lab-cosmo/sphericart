#include <stdlib.h>
#include <stdio.h>
#include <sys/time.h>
#include <unistd.h>
#include <ctype.h>
#include <math.h>
#include "sphericart.h"

int main(int argc, char *argv[]) {

    unsigned int n_samples = 10000;
    unsigned int n_tries = 100;
    unsigned int l_max = 10;
    int c;

    // parse command line options
    while ((c = getopt (argc, argv, "l:s:t:")) != -1) {
        switch (c) {
        case 'l':
            sscanf(optarg, "%u", &l_max);
            break;
        case 's':
            sscanf(optarg, "%u", &n_samples);
            break;
        case 't':
            sscanf(optarg, "%u", &n_tries);
            break;
        case '?':
            if (optopt == 'c')
                fprintf (stderr, "Option -%c requires an argument.\n", optopt);
            else if (isprint (optopt))
                fprintf (stderr, "Unknown option `-%c'.\n", optopt);
            else
                fprintf (stderr,
                    "Unknown option character `\\x%x'.\n",
                    optopt);
            return 1;
        default:
            abort ();
        }
    }

    double *prefactors = (double*) malloc(sizeof(double)*(l_max+1)*(l_max+2)/2);

    compute_sph_prefactors(l_max, prefactors);

    double *xyz = (double*) malloc(sizeof(double)*n_samples*3);
    for (int i=0; i<n_samples*3; ++i) {
        xyz[i] = (double)rand()/ (double) RAND_MAX *2.0-1.0;
    }

    double *sph = (double*) malloc(sizeof(double)*n_samples*(l_max+1)*(l_max+1));
    double *sph1 = (double*) malloc(sizeof(double)*n_samples*(l_max+1)*(l_max+1));
    double *sph2 = (double*) malloc(sizeof(double)*n_samples*(l_max+1)*(l_max+1));

    struct timeval start, end;
    double time_taken;

    printf("WITHOUT DERIVATIVES\n");

    gettimeofday(&start, NULL);
    for (int i_try = 0; i_try < n_tries; i_try++) {
        cartesian_spherical_harmonics_naive(n_samples, l_max, prefactors, xyz, sph, NULL); 
    }
    gettimeofday(&end, NULL);
    time_taken = end.tv_sec + end.tv_usec / 1e6 - start.tv_sec - start.tv_usec / 1e6;
    printf("Naive implementation took %f ms\n", 1000.0*time_taken/n_tries);

    gettimeofday(&start, NULL);
    for (int i_try = 0; i_try < n_tries; i_try++) {
        cartesian_spherical_harmonics_cache(n_samples, l_max, prefactors, xyz, sph1, NULL); 
    } 
    gettimeofday(&end, NULL);
    for (int i=0; i<n_samples*(l_max+1)*(l_max+1); ++i) {
        if (fabs(sph[i]/sph1[i]-1)>1e-10 ) {
            printf("Cached implementation mismatch %e %e\n", sph[i], sph1[i]);
        }
    }
    time_taken = end.tv_sec + end.tv_usec / 1e6 - start.tv_sec - start.tv_usec / 1e6;
    printf("Cache implementation took %f ms\n", 1000.0*time_taken/n_tries);

    gettimeofday(&start, NULL);
    for (int i_try = 0; i_try < n_tries; i_try++) {
        cartesian_spherical_harmonics_parallel(n_samples, l_max, prefactors, xyz, sph2, NULL); 
    } 
    gettimeofday(&end, NULL);
    for (int i=0; i<n_samples*(l_max+1)*(l_max+1); ++i) {
        if (fabs(sph[i]/sph2[i]-1)>1e-10 ) {
            printf("Parallel implementation mismatch %e %e\n", sph[i], sph2[i]);
        }
    }
    time_taken = end.tv_sec + end.tv_usec / 1e6 - start.tv_sec - start.tv_usec / 1e6;
    printf("Parallel implementation took %f ms\n", 1000.0*time_taken/n_tries);

    printf(" \n");
    printf("WITH DERIVATIVES\n");
    double *dsph = (double*) malloc(sizeof(double)*n_samples*3*(l_max+1)*(l_max+1));
    double *dsph1 = (double*) malloc(sizeof(double)*n_samples*3*(l_max+1)*(l_max+1));
    double *dsph2 = (double*) malloc(sizeof(double)*n_samples*3*(l_max+1)*(l_max+1));

    gettimeofday(&start, NULL);
    for (int i_try = 0; i_try < n_tries; i_try++) {
        cartesian_spherical_harmonics_cache(n_samples, l_max, prefactors, xyz, sph1, dsph1); 
    } 
    gettimeofday(&end, NULL);
    time_taken = end.tv_sec + end.tv_usec / 1e6 - start.tv_sec - start.tv_usec / 1e6;
    printf("Cache implementation took %f ms\n", 1000.0*time_taken/n_tries);

    gettimeofday(&start, NULL);
    for (int i_try = 0; i_try < n_tries; i_try++) {
        cartesian_spherical_harmonics_fast(n_samples, l_max, prefactors, xyz, sph1, dsph2); 
    } 
    gettimeofday(&end, NULL);
    for (int i=0; i<n_samples*(l_max+1)*(l_max+1); ++i) {
<<<<<<< HEAD
        if (fabs(dsph2[i]/dsph1[i]-1)>1e-6 ) {
=======
        if (fabs(sph2[i]/sph1[i]-1)>1e-10 ) {
>>>>>>> 00584587
            printf("Fast implementation mismatch %e %e\n", sph2[i], sph1[i]);
        }
    }
    time_taken = end.tv_sec + end.tv_usec / 1e6 - start.tv_sec - start.tv_usec / 1e6;
    printf("Fast implementation took %f ms\n", 1000.0*time_taken/n_tries);

    free(xyz);
    free(sph);
    free(sph1);
    free(sph2);
    free(dsph);
    free(dsph1);
    free(dsph2);
    return 0;
}<|MERGE_RESOLUTION|>--- conflicted
+++ resolved
@@ -72,7 +72,7 @@
     } 
     gettimeofday(&end, NULL);
     for (int i=0; i<n_samples*(l_max+1)*(l_max+1); ++i) {
-        if (fabs(sph[i]/sph1[i]-1)>1e-10 ) {
+        if (fabs(sph[i]/sph1[i]-1)>1e-6 ) {
             printf("Cached implementation mismatch %e %e\n", sph[i], sph1[i]);
         }
     }
@@ -85,7 +85,7 @@
     } 
     gettimeofday(&end, NULL);
     for (int i=0; i<n_samples*(l_max+1)*(l_max+1); ++i) {
-        if (fabs(sph[i]/sph2[i]-1)>1e-10 ) {
+        if (fabs(sph[i]/sph2[i]-1)>1e-6 ) {
             printf("Parallel implementation mismatch %e %e\n", sph[i], sph2[i]);
         }
     }
@@ -108,15 +108,11 @@
 
     gettimeofday(&start, NULL);
     for (int i_try = 0; i_try < n_tries; i_try++) {
-        cartesian_spherical_harmonics_fast(n_samples, l_max, prefactors, xyz, sph1, dsph2); 
+        cartesian_spherical_harmonics_cache(n_samples, l_max, prefactors, xyz, sph1, dsph2); 
     } 
     gettimeofday(&end, NULL);
     for (int i=0; i<n_samples*(l_max+1)*(l_max+1); ++i) {
-<<<<<<< HEAD
         if (fabs(dsph2[i]/dsph1[i]-1)>1e-6 ) {
-=======
-        if (fabs(sph2[i]/sph1[i]-1)>1e-10 ) {
->>>>>>> 00584587
             printf("Fast implementation mismatch %e %e\n", sph2[i], sph1[i]);
         }
     }
