#include "sphericart.h"
<<<<<<< HEAD
#include <stdlib.h>
#include <stdio.h>
#include <sys/time.h>

=======
#include "stdlib.h"
#include "stdio.h"
#include "unistd.h"
>>>>>>> 881f3e01

int main(int argc, char *argv[]) {

    struct timeval start, end;
    double time_taken;
    int n_tries = 100;

    unsigned int n_samples = 10000;
    unsigned int n_tests = 10;
    unsigned int l_max = 10;
    int c;

    // parse command line options
    while ((c = getopt (argc, argv, "l:s:t:")) != -1) {
        switch (c) {
        case 'l':
            printf("%s ", optarg);
            sscanf(optarg, "%u", &l_max);
            break;
        case 's':
            sscanf(optarg, "%u", &n_samples);
            break;
        case 't':
            sscanf(optarg, "%u", &n_tests);
            break;
        case '?':
            if (optopt == 'c')
                fprintf (stderr, "Option -%c requires an argument.\n", optopt);
            else if (isprint (optopt))
                fprintf (stderr, "Unknown option `-%c'.\n", optopt);
            else
                fprintf (stderr,
                    "Unknown option character `\\x%x'.\n",
                    optopt);
            return 1;
        default:
            abort ();
        }
    }


    double *prefactors = (double*) malloc(sizeof(double)*(l_max+1)*(l_max+1));

    compute_sph_prefactors(l_max, prefactors);

    double *xyz = (double*) malloc(sizeof(double)*n_samples*3);
    double *sph = (double*) malloc(sizeof(double)*n_samples*(l_max+1)*(l_max+1));

    gettimeofday(&start, NULL);
    for (int i_try = 0; i_try < n_tries; i_try++) {
        cartesian_spherical_harmonics_naive(n_samples, l_max, prefactors, xyz, sph, NULL); 
    }
    gettimeofday(&end, NULL);

    time_taken = end.tv_sec + end.tv_usec / 1e6 -
                        start.tv_sec - start.tv_usec / 1e6; // in seconds

    printf("Naive implementation took %f ms\n", 1000.0*time_taken/n_tries);

    gettimeofday(&start, NULL);
    for (int i_try = 0; i_try < n_tries; i_try++) {
        cartesian_spherical_harmonics_cache(n_samples, l_max, prefactors, xyz, sph, NULL); 
    } 
    gettimeofday(&end, NULL);

    time_taken = end.tv_sec + end.tv_usec / 1e6 -
                        start.tv_sec - start.tv_usec / 1e6; // in seconds

    printf("Cache implementation took %f ms\n", 1000.0*time_taken/n_tries);

    return 0;
}<|MERGE_RESOLUTION|>--- conflicted
+++ resolved
@@ -1,23 +1,13 @@
 #include "sphericart.h"
-<<<<<<< HEAD
 #include <stdlib.h>
 #include <stdio.h>
 #include <sys/time.h>
-
-=======
-#include "stdlib.h"
-#include "stdio.h"
-#include "unistd.h"
->>>>>>> 881f3e01
+#include <unistd.h>
 
 int main(int argc, char *argv[]) {
 
-    struct timeval start, end;
-    double time_taken;
-    int n_tries = 100;
-
     unsigned int n_samples = 10000;
-    unsigned int n_tests = 10;
+    unsigned int n_tries = 10;
     unsigned int l_max = 10;
     int c;
 
@@ -32,7 +22,7 @@
             sscanf(optarg, "%u", &n_samples);
             break;
         case 't':
-            sscanf(optarg, "%u", &n_tests);
+            sscanf(optarg, "%u", &n_tries);
             break;
         case '?':
             if (optopt == 'c')
@@ -49,13 +39,15 @@
         }
     }
 
-
     double *prefactors = (double*) malloc(sizeof(double)*(l_max+1)*(l_max+1));
 
     compute_sph_prefactors(l_max, prefactors);
 
     double *xyz = (double*) malloc(sizeof(double)*n_samples*3);
     double *sph = (double*) malloc(sizeof(double)*n_samples*(l_max+1)*(l_max+1));
+
+    struct timeval start, end;
+    double time_taken;
 
     gettimeofday(&start, NULL);
     for (int i_try = 0; i_try < n_tries; i_try++) {
